--- conflicted
+++ resolved
@@ -16,43 +16,38 @@
 //importing database routes
 import subscriptionRoutes from "./app/routes/subscriptionRoutes.js";
 import planRoutes from "./app/routes/planRoutes.js";
-import swaggerUi from 'swagger-ui-express'; // Import swagger-ui-express
-import swaggerJsdoc from 'swagger-jsdoc'; // Import swagger-jsdoc
+import swaggerUi from "swagger-ui-express"; // Import swagger-ui-express
+import swaggerJsdoc from "swagger-jsdoc"; // Import swagger-jsdoc
 import { notFound as notFoundMiddleware } from "./app/middleware/not-found.js";
 import { errorHandlerMiddleware } from "./app/middleware/error-handler.js";
 
 const app = express();
-<<<<<<< HEAD
-// Enable trust proxy to correctly handle X-Forwarded-For header
-app.set("trust proxy", 1);
-=======
 
 // Swagger configuration
 const options = {
   definition: {
-    openapi: '3.0.0',
+    openapi: "3.0.0",
     info: {
-      title: 'TechCrush Subscription Management App',
-      version: '1.0.0',
-      description: 'TechCrush Subscription Management App Database API',
+      title: "TechCrush Subscription Management App",
+      version: "1.0.0",
+      description: "TechCrush Subscription Management App Database API",
     },
     servers: [
       {
-        url: 'http://localhost:3000', 
+        url: "http://localhost:3000",
       },
     ],
   },
-  apis: ['./app/routes/*.js'], // references all jsdoc comments in all files under routes
+  apis: ["./app/routes/*.js"], // references all jsdoc comments in all files under routes
 };
 
 const specs = swaggerJsdoc(options);
 
 // Serve Swagger UI
-app.use('/api-docs', swaggerUi.serve, swaggerUi.setup(specs)); 
+app.use("/api-docs", swaggerUi.serve, swaggerUi.setup(specs));
 
 // Use the other routes
 app.use("/users", userRouter);
->>>>>>> 7bdef2ca
 // Create a write stream for logs
 const __dirname = path.dirname(fileURLToPath(import.meta.url));
 const logStream = fs.createWriteStream(path.join(__dirname, "sma.log"), {
