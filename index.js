--- conflicted
+++ resolved
@@ -17,18 +17,14 @@
 import userRoutes from "./app/routes/userRoutes.js";
 import subscriptionRoutes from "./app/routes/subscriptionRoutes.js";
 import planRoutes from "./app/routes/planRoutes.js";
-<<<<<<< HEAD
 import swaggerUi from 'swagger-ui-express'; // Import swagger-ui-express
 import swaggerJsdoc from 'swagger-jsdoc'; // Import swagger-jsdoc
-=======
 import { notFound as notFoundMiddleware } from "./app/middleware/not-found.js";
 import { errorHandlerMiddleware } from "./app/middleware/error-handler.js";
->>>>>>> 4103d3d9
 
 const app = express();
 app.use(express.json());
 
-<<<<<<< HEAD
 // Swagger configuration
 const options = {
   definition: {
@@ -54,7 +50,6 @@
 
 // Use the other routes
 app.use("/users", userRoutes);
-=======
 // Create a write stream for logs
 const __dirname = path.dirname(fileURLToPath(import.meta.url));
 const logStream = fs.createWriteStream(path.join(__dirname, "sma.log"), {
@@ -83,7 +78,6 @@
 app.use(errorHandlerMiddleware);
 // Use the user routes
 app.use("/Users", userRoutes); // Set the base route for user operations
->>>>>>> 4103d3d9
 app.use("/subscriptions", subscriptionRoutes);
 app.use("/plans", planRoutes);
 app.use('/notifications', notificationRoutes);
@@ -107,14 +101,11 @@
   }
   scheduleNotifications()
 
-<<<<<<< HEAD
   // Start server
   app.listen(3000, () => {
     console.log("Server started on port 3000. Swagger UI available at /api-docs"); // Helpful message
   });
-=======
   
->>>>>>> 4103d3d9
 };
 
 start();