import express from "express";
import helmet from "helmet";
import { rateLimit } from "express-rate-limit";
import cors from "cors";
import requestLogger from "./app/utils/requestLogger.js";
import logger from "./app/utils/logger.js";
import "express-async-errors";
import "dotenv/config";
import { router as authRouter } from "./app/routes/authRoutes.js";
import { router as userRouter } from "./app/routes/userRoutes.js";
import { scheduleNotifications } from "./app/utils/notifScheduler.js";
import notificationRoutes from "./app/routes/notificationRoutes.js";
import connectToMongoDB from "./app/configuration/mongoDBconn.js";
import subscriptionRoutes from "./app/routes/subscriptionRoutes.js";
import planRoutes from "./app/routes/planRoutes.js";
import swaggerUi from "swagger-ui-express"; // Import swagger-ui-express
import swaggerJsdoc from "swagger-jsdoc"; // Import swagger-jsdoc
import { notFound as notFoundMiddleware } from "./app/middleware/not-found.js";
import { errorHandlerMiddleware } from "./app/middleware/error-handler.js";

const app = express();

// Enable CORS
app.use(cors());

// Enable trust proxy to correctly handle X-Forwarded-For header
// app.set("trust proxy", 1);
// Rate limiting security functionality
// let limiter = rateLimit({
//   max: 1000,
//   windowMs: 60 * 60 * 1000,
//   message:
//     "We have received too many requests from this IP. Please try again after one hour.",
// });

// app.use("/api", limiter);
app.use(express.urlencoded({ extended: true })); // Parse URL-encoded bodies

// Swagger configuration
const options = {
  definition: {
    openapi: "3.0.0",
    info: {
      title: "TechCrush Subscription Management App",
      version: "1.0.0",
      description: "TechCrush Subscription Management App Database API",
    },
    servers: [
      {
<<<<<<< HEAD
        url: ['http://localhost:3000','https://techcrush-subscription-management-app-api.onrender.com']
=======
        url: "http://localhost:3000",
>>>>>>> e406423b
      },
    ],
  },
  apis: ["./app/routes/*.js"], // references all jsdoc comments in all files under routes
};

const specs = swaggerJsdoc(options);

// Serve Swagger UI
app.use("/api-docs", swaggerUi.serve, swaggerUi.setup(specs));

// Log HTTP requests
app.use(requestLogger);

// Security middleware
app.use(helmet());

app.use(express.json({ limit: "10kb" }));
app.use("/api/v1/subscriptions", subscriptionRoutes);
app.use("/api/v1/notifications", notificationRoutes);
app.use("/api/v1/plans", planRoutes);
app.use("/api/v1/auth", authRouter);
app.use("/api/v1/user", userRouter);
app.use(notFoundMiddleware);
app.use(errorHandlerMiddleware);
// Use the user routes

// Validate critical environment variables
if (!process.env.SENDGRID_API_KEY) {
  logger.error("Missing SENDGRID_API_KEY in environment variables.");
  process.exit(1); // Exit the process if the API key is missing
}

const port = process.env.PORT || 3000;

const start = async () => {
  try {
    await connectToMongoDB(process.env.MONGO_URI);
    logger.info("CONNECTED TO THE DB...");
    app.listen(port, () =>
      logger.info(`Server is listening on port ${port}...`)
    );
  } catch (err) {
    logger.error("DB Connection Error: ", err);
    process.exit(1);
  }
  scheduleNotifications();
};

start();<|MERGE_RESOLUTION|>--- conflicted
+++ resolved
@@ -47,11 +47,8 @@
     },
     servers: [
       {
-<<<<<<< HEAD
         url: ['http://localhost:3000','https://techcrush-subscription-management-app-api.onrender.com']
-=======
-        url: "http://localhost:3000",
->>>>>>> e406423b
+
       },
     ],
   },
