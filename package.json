{
  "name": "subscription-management-app---backend",
  "version": "1.0.0",
  "description": "A Node.js/Express.js backend for a subscription management system.  It leverages MongoDB as the primary database and utilizes Mongoose for efficient data modeling and interaction. Features user management, flexible subscription plans, and secure payment processing.",
  "main": "index.js",
  "type": "module",
  "scripts": {
<<<<<<< HEAD
    "start": "nodemon index.js",
    "test": "echo \"Error: no test specified\" && exit 1"
=======
    "start": "node index.js"
>>>>>>> 685fc7b8
  },
  "keywords": [
    "subscription",
    "management",
    "tracker",
    "authentication",
    "nodejs",
    "express",
    "mongodb"
  ],
  "author": "TechCrush Group 12",
  "license": "ISC",
  "dependencies": {
<<<<<<< HEAD
    "@sendgrid/mail": "^8.1.4",
    "cors": "^2.8.5",
    "dotenv": "^16.4.7",
    "express": "^4.21.2",
    "mongoose": "^8.9.2",
    "node-cron": "^3.0.3",
    "nodemailer": "^6.9.16",
    "nodemon": "^3.1.9"
=======
    "bcryptjs": "^2.4.3",
    "cors": "^2.8.5",
    "dotenv": "^16.4.7",
    "express": "^4.21.2",
    "express-async-errors": "^3.1.1",
    "express-rate-limit": "^7.5.0",
    "helmet": "^8.0.0",
    "http-status-codes": "^2.3.0",
    "jsonwebtoken": "^9.0.2",
    "mongoose": "^8.9.2",
    "morgan": "^1.10.0",
    "nodemailer": "^6.9.16",
    "swagger-jsdoc": "^6.2.8",
    "swagger-ui-express": "^5.0.1",
    "validator": "^13.12.0"
  },
  "devDependencies": {
    "nodemon": "^2.0.22"
>>>>>>> 685fc7b8
  }
}<|MERGE_RESOLUTION|>--- conflicted
+++ resolved
@@ -5,12 +5,9 @@
   "main": "index.js",
   "type": "module",
   "scripts": {
-<<<<<<< HEAD
     "start": "nodemon index.js",
     "test": "echo \"Error: no test specified\" && exit 1"
-=======
-    "start": "node index.js"
->>>>>>> 685fc7b8
+  
   },
   "keywords": [
     "subscription",
@@ -24,16 +21,7 @@
   "author": "TechCrush Group 12",
   "license": "ISC",
   "dependencies": {
-<<<<<<< HEAD
     "@sendgrid/mail": "^8.1.4",
-    "cors": "^2.8.5",
-    "dotenv": "^16.4.7",
-    "express": "^4.21.2",
-    "mongoose": "^8.9.2",
-    "node-cron": "^3.0.3",
-    "nodemailer": "^6.9.16",
-    "nodemon": "^3.1.9"
-=======
     "bcryptjs": "^2.4.3",
     "cors": "^2.8.5",
     "dotenv": "^16.4.7",
@@ -52,6 +40,5 @@
   },
   "devDependencies": {
     "nodemon": "^2.0.22"
->>>>>>> 685fc7b8
   }
 }