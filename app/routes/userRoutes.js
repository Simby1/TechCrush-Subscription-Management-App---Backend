--- conflicted
+++ resolved
@@ -9,126 +9,10 @@
 } from "../controllers/userController.js";
 import { protectRoute, restrict } from "../controllers/authController.js";
 
-<<<<<<< HEAD
-const userRoutes = express.Router(); 
-
-/**
- * @swagger
- * /users:
- *   post:
- *     summary: Create a new user
- *     description: Creates a new user with the provided information.
- *     requestBody:
- *       required: true
- *       content:
- *         application/json:
- *           schema:
- *             type: object
- *             properties:
- *               username:
- *                 type: string
- *                 description: The username of the user.
- *               email:
- *                 type: string
- *                 description: The email address of the user.
- *               password:
- *                 type: string
- *                 description: The password of the user. (**Please note that storing passwords in plain text is not recommended.**)
- *               firstName:
- *                 type: string
- *                 description: The first name of the user.
- *               lastName:
- *                 type: string
- *                 description: The last name of the  user.
- *     responses:
- *       201:
- *         description: User created successfully
- *         content:
- *           application/json:
- *             schema:
- *               type: object
- *               properties:
- *                 message:
- *                   type: string
- *                   description: A message indicating successful user creation.
- *       400:
- *         description: Bad request
- *         content:
- *           application/json:
- *             schema:
- *               type: object
- *               properties:
- *                 error:
- *                   type: string
- *                   description: An error message describing the problem with the request.
- */
-
-// Create a new user
-userRoutes.post('/', async (req, res) => {
-  const userData = req.body;
-  try {
-    await createUser (userData);
-    res.status(201).json({message: "User created"});
-  } catch (error) {
-    res.status(400).json({ error: error.message });
-  }
-});
-
-// Get all users
-userRoutes.get('/', async (req, res) => {
-  try {
-    const users = await getUsers();
-    res.status(200).json(users);
-  } catch (error) {
-    res.status(500).json({ error: error.message });
-  }
-});
-
-// Find a user 
-userRoutes.get('/:username', async (req, res) => {
-  const { username } = req.params;
-  try {
-    const foundUser = await findUser (username);
-    if (foundUser) {
-        res.status(200).json(foundUser);
-      } else {
-        res.status(404).json({ error: "User not found" });
-      }
-    } catch (error) {
-      res.status(500).json({ error: error.message });
-    }
-});
-
-// Update a user
-userRoutes.put('/:username', async (req, res) => {
-  const { username } = req.params;
-  const updates = req.body;
-  try {
-    await updateUser (username, updates);
-    res.status(200).json({ message: 'User  updated successfully' });
-  } catch (error) {
-    res.status(400).json({ error: error.message });
-  }
-});
-
-// Delete a user
-userRoutes.delete('/:username', async (req, res) => {
-  const { username } = req.params;
-  try {
-    await deleteUser (username);
-    res.status(200).json({ message: 'User  deleted successfully' });
-  } catch (error) {
-    res.status(500).json({ error: error.message });
-  }
-});
-
-export default userRoutes; 
-=======
 router
   .route("/")
   .get(protectRoute, restrict("admin", "superuser"), getAllUsers);
 router.route("/me").get(protectRoute, getMyProfile);
 router.route("/updatePassword").patch(protectRoute, updatePassword);
 router.route("/updateProfile").patch(protectRoute, updateProfile);
-router.route("/deleteProfile").delete(protectRoute, deleteProfile);
->>>>>>> 4103d3d9
+router.route("/deleteProfile").delete(protectRoute, deleteProfile);